from functools import partial

import jax.numpy as jnp
from jax import Array, jit, ops
from jax.typing import ArrayLike
from jfsd import utils

@partial(jit, static_argnums=[0])
def sum_applied_forces(
    num_particles: int,
    constant_forces: ArrayLike,
    constant_torques: ArrayLike,
    saddle_b: ArrayLike,
    interaction_strength: float,
    indices_i: ArrayLike,
    indices_j: ArrayLike,
    positions: ArrayLike,
    interaction_cutoff: float,
    hydrodynamics_flag: int,
    dt: float,
    box: ArrayLike
) -> Array:
    """Sum all applied forces/torques for each particle.

    Take into account:
        external forces/torques,
        hard-sphere repulsions,
        short-range attractions

    Parameters
    ----------
    num_particles: (int)
        Number of particles
    constant_forces: (float)
        Array (num_particles,3) of applied (external) forces, e.g. buoyancy
    constant_torques: (float)
        Array (num_particles,3) of applied (external) torques
    saddle_b: (float)
        Right-hand side vector (17*num_particles) of saddle point system Ax=b
    interaction_strength: (float)
        Energy of a single colloidal bond
    indices_i: (int)
        Array (n_pair) of indices of first particle in neighbor list pairs
    indices_j: (int)
        Array (n_pair) of indices of second particle in neighbor list pairs
    positions: (float)
        Array (num_particles,3) of particle positions
    interaction_cutoff: (float)
        Cutoff (max) distance for pair-interactions
    hydrodynamics_flag: (int)
        Flag used to set level of hydrodynamic interaction. 0 for BD, 1 for SD.
    dt: (float)
        Timestep. Needed to compute 'potential-free' hard sphere repulsion

    Returns
    -------
    saddle_b

    """



    def compute_lj_highexponent(
        interaction_strength: float, indices_i: ArrayLike, indices_j: ArrayLike
    ) -> Array:
        """Compute pair interactions using a "high exponent" Lennard-Jones potential (attractions+repulsions)

        Parameters
        ----------
        interaction_strength: (float)
            Energy of a single colloidal bond
        indices_i: (int)
            Array (n_pair) of indices of first particle in neighbor list pairs
        indices_j: (int)
            Array (n_pair) of indices of second particle in neighbor list pairs
        
        Returns
        -------
        fp

        """
        fp = jnp.zeros((num_particles, 3))
<<<<<<< HEAD
        sigma = 2.0  # particle diameter (TODO: make this a parameter)
=======
        sigma = 2.0  # particle diameter
>>>>>>> f7b5a318
        # 1% shift to avoid overlaps for the hydrodynamic integrator (and non-positive def operators)
        sigma += sigma * 0.01
        # compute sigma/delta_r for each pair
        sigmdr = sigma / jnp.where(indices_i != indices_j, dist_mod, 0.0)
        sigmdr = jnp.power(sigmdr, 48)
        # compute forces for each pair
        fp_mod = (
            96
            * interaction_strength
            / (dist_mod * dist_mod)
            * sigmdr
            * (1 - sigmdr)
        )
        fp_mod = jnp.where((dist_mod) > sigma * interaction_cutoff, 0.0, fp_mod)
        fp += ops.segment_sum(fp_mod[:,None] * dist, indices_i, num_particles)  # Add contributions from i
        fp -= ops.segment_sum(fp_mod[:,None] * dist, indices_j, num_particles)  # Subtract contributions from j
        return fp

    def compute_asakura_oosawa_vrij(
        interaction_strength: float, indices_i: ArrayLike, indices_j: ArrayLike
    ) -> Array:
        """Compute attractive pair interactions using an Asakura-Osawa potential.

        Parameters
        ----------
        interaction_strength: (float)
            Energy of a single colloidal bond
        indices_i: (int)
            Array (n_pair) of indices of first particle in neighbor list pairs
        indices_j: (int)
            Array (n_pair) of indices of second particle in neighbor list pairs

        Returns
        -------
        fp

        """
        fp = jnp.zeros((num_particles, 3))
        # sum of polymer and colloid radii (in unit of colloid radius)
        onepdelta = 1.1
        diameter = 2.002 # particle diameter (TODO: make this a parameter)
        alpha = diameter * onepdelta
        # compute forces for each pair
        fp_mod = (
            interaction_strength
            * 3
            * (-alpha * alpha + dist_sqr)
            / (
                2 * alpha * alpha * alpha
                - 3 * alpha * alpha * diameter
                + diameter * diameter * diameter
            )
        )
        fp_mod = jnp.where((dist_sqr) <= (diameter * diameter), 0.0, fp_mod)
        fp_mod = jnp.where(
            (dist_sqr) >= (4.0 * onepdelta * onepdelta), 0.0, fp_mod
        )
        fp_mod = -fp_mod / jnp.sqrt(dist_sqr)
        fp += ops.segment_sum(fp_mod[:,None] * dist, indices_i, num_particles)  # Add contributions from i
        fp -= ops.segment_sum(fp_mod[:,None] * dist, indices_j, num_particles)  # Subtract contributions from j
        return fp

    def compute_hs_forces(
        indices_i: ArrayLike, indices_j: ArrayLike, dt: float
    ) -> Array:
        """Compute repulsive hard-sphere pair interactions using an asymmetric harmonic potential.

        Parameters
        ----------
        indices_i: (int)
            Array (n_pair) of indices of first particle in neighbor list pairs
        indices_j: (int)
            Array (n_pair) of indices of second particle in neighbor list pairs
        
        Returns
        -------
        fp

        """
        fp = jnp.zeros((num_particles, 3))
        # particle diameter (shifted of 1% to help numerical stability)
        sigma = 2.0 * (1.001) # particle diameter (TODO: make this a parameter)

        # compute forces for each pair
        # spring constant must be calibrated to exactly remove the current overlap
        # with lubrication hydrodynamic this is ~ o(1000) because of divergent (at contact) effective drag coeff
        k = jnp.where(hydrodynamics_flag > 1, (2500.839791) / dt, 1 / dt)

        fp_mod = jnp.where(
            indices_i != indices_j, k * (1 - sigma / dist_mod), 0.0
        )
        fp_mod = jnp.where((dist_mod) < sigma, fp_mod, 0.0)
        fp += ops.segment_sum(fp_mod[:,None] * dist, indices_i, num_particles)  # Add contributions from i
        fp -= ops.segment_sum(fp_mod[:,None] * dist, indices_j, num_particles)  # Subtract contributions from j
        return fp
    
    dist = utils.displacement_fn(positions[indices_i,:], positions[indices_j,:], box)    
    dist_sqr = dist[:,0]*dist[:,0]+ dist[:,1]*dist[:,1]+ dist[:,2]*dist[:,2]
    dist_mod = jnp.sqrt(dist_sqr)
    # compute hard sphere repulsion, and short-range attractions
    hs_Force = compute_hs_forces(indices_i, indices_j, dt)
    aov_force = compute_asakura_oosawa_vrij(interaction_strength, indices_i, indices_j)

    # add imposed (-forces) to rhs of linear system
    saddle_b = saddle_b.at[(11 * num_particles + 0) :: 6].add(
        -constant_forces.at[0::3].get() - hs_Force.at[:, 0].get() - aov_force.at[:, 0].get()
    )
    saddle_b = saddle_b.at[(11 * num_particles + 1) :: 6].add(
        -constant_forces.at[1::3].get() - hs_Force.at[:, 1].get() - aov_force.at[:, 1].get()
    )
    saddle_b = saddle_b.at[(11 * num_particles + 2) :: 6].add(
        -constant_forces.at[2::3].get() - hs_Force.at[:, 2].get() - aov_force.at[:, 2].get()
    )

    # add imposed (-torques) to rhs of linear system
    saddle_b = saddle_b.at[(11 * num_particles + 3) :: 6].add(-constant_torques.at[0::3].get())
    saddle_b = saddle_b.at[(11 * num_particles + 4) :: 6].add(-constant_torques.at[1::3].get())
    saddle_b = saddle_b.at[(11 * num_particles + 5) :: 6].add(-constant_torques.at[2::3].get())
    # if there are no HIs, divide torques by rotational drag coeff (not done for forces as the translational drag coeff is set to 1 in simulation units)
    saddle_b = saddle_b.at[(11 * num_particles + 3) :: 6].set(
        jnp.where(
            hydrodynamics_flag > 0,
            saddle_b.at[(11 * num_particles + 3) :: 6].get(),
            saddle_b.at[(11 * num_particles + 3) :: 6].get() * 3 / 4,
        )
    )
    saddle_b = saddle_b.at[(11 * num_particles + 4) :: 6].set(
        jnp.where(
            hydrodynamics_flag > 0,
            saddle_b.at[(11 * num_particles + 4) :: 6].get(),
            saddle_b.at[(11 * num_particles + 4) :: 6].get() * 3 / 4,
        )
    )
    saddle_b = saddle_b.at[(11 * num_particles + 5) :: 6].set(
        jnp.where(
            hydrodynamics_flag > 0,
            saddle_b.at[(11 * num_particles + 5) :: 6].get(),
            saddle_b.at[(11 * num_particles + 5) :: 6].get() * 3 / 4,
        )
    )

    return saddle_b<|MERGE_RESOLUTION|>--- conflicted
+++ resolved
@@ -80,11 +80,7 @@
 
         """
         fp = jnp.zeros((num_particles, 3))
-<<<<<<< HEAD
-        sigma = 2.0  # particle diameter (TODO: make this a parameter)
-=======
         sigma = 2.0  # particle diameter
->>>>>>> f7b5a318
         # 1% shift to avoid overlaps for the hydrodynamic integrator (and non-positive def operators)
         sigma += sigma * 0.01
         # compute sigma/delta_r for each pair
