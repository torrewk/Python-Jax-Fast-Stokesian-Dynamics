--- conflicted
+++ resolved
@@ -334,12 +334,8 @@
     thermal_test_flag: ThermalTestType | int,
     friction_coefficient: float,
     friction_range: float,
-<<<<<<< HEAD
     timer: SimulationTimer,
-    max_nonzero_per_row: int = 80,
-=======
     max_nonzero_per_row: int = 100,
->>>>>>> d7085897
 ) -> tuple[Array, Array, Array, list[float]]:
     """Wrap all functions needed to integrate the particles equation of motions forward in time, using Stokesian Dynamics method.
 
