--- conflicted
+++ resolved
@@ -4,17 +4,14 @@
 import jax.numpy as jnp
 from jax import Array, jit, vmap
 from jax.typing import ArrayLike
-<<<<<<< HEAD
-from jfsd import utilsimport numpy as np
-=======
 from jfsd import utils
->>>>>>> f7b5a318
+import numpy as np
+from jfsd import utils
 from jfsd import jaxmd_space as space
 import stokeskit as sk
 import time
 
 
-<<<<<<< HEAD
 def calculate_XA11(d, l, lubr_cutoff=2.001, cutoff=4.0, maxIter=200, rtol=1E-4, atol=1E-8):
     """Calculate the XA11A resistance function.
 
@@ -63,8 +60,6 @@
     print("Done calculating XA11 resistance function")
     
     return res_functions
-=======
->>>>>>> f7b5a318
 @partial(jit, static_argnums=[1,2])
 def rfu_sparse_precondition(
     pos: ArrayLike, num_particles: int, n_pairs_lub_prec: int, nl_lub_prec: ArrayLike, box: ArrayLike
@@ -238,13 +233,8 @@
     rfu_self2 = jnp.zeros((6 , 6, n_pairs_lub_prec))
 
     buffer = yb12 * (epsr)
-<<<<<<< HEAD
-    rfu_pair = rfu_pair.at[:3,:3,:].set(xa12 * (rr) + ya12 * (identity_m_rr)) #a_neigh
-    rfu_pair = rfu_pair.at[3:6,3:6,:].set(xc12 * (rr) + yc12 * (identity_m_rr))  #c_neigh
-=======
     rfu_pair = rfu_pair.at[:3,:3,:].set(xa12 * rr + ya12 * (identity_m_rr)) #a_neigh
     rfu_pair = rfu_pair.at[3:6,3:6,:].set(xc12 * rr + yc12 * (identity_m_rr))  #c_neigh
->>>>>>> f7b5a318
     rfu_pair = rfu_pair.at[:3,3:6,:].set(buffer) #b_tilde_neigh
     rfu_pair = rfu_pair.at[3:6,:3,:].set(buffer) #b_neigh
     
@@ -272,19 +262,11 @@
     ) - rr)
     
     
-<<<<<<< HEAD
-    buffer = xa11 * (rr) + ya11 * (identity_m_rr)
-    rfu_self = rfu_self.at[:3,:3,:].set(buffer) #a_self (particle i)
-    rfu_self2 = rfu_self2.at[:3,:3,:].set(buffer) #a_self (particle j)
-    
-    buffer = xc11 * (rr) + yc11 * (identity_m_rr) 
-=======
     buffer = xa11 * rr + ya11 * (identity_m_rr)
     rfu_self = rfu_self.at[:3,:3,:].set(buffer) #a_self (particle i)
     rfu_self2 = rfu_self2.at[:3,:3,:].set(buffer) #a_self (particle j)
     
     buffer = xc11 * rr + yc11 * (identity_m_rr) 
->>>>>>> f7b5a318
     rfu_self = rfu_self.at[3:6,3:6,:].set(buffer) #c_self (particle i)
     rfu_self2 = rfu_self2.at[3:6,3:6,:].set(buffer) #c_self (particle j)
         
